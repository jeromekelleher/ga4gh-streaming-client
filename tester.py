--- conflicted
+++ resolved
@@ -131,19 +131,7 @@
     $ cd ..
     $ python tester.py --client=sanger-cli <other args>
     """
-<<<<<<< HEAD
-    
-    if reference_name is not None:
-        url += "?referenceName=" + str(reference_name)
-        if start is not None:
-            url += "&start=" + str(start)
-            if end is not None:
-                url += "&end=" + str(end)
-        if data_format is not None:
-            url += "&format=" + str(data_format)
-            
-    cmd = ["node", "client.js", url, filename]
-=======
+
     args = {}
     if reference_name is not None:
         args["referenceName"] = reference_name
@@ -156,7 +144,7 @@
     if len(args) > 0:
         url += "?{}".format(urlencode(args))
     cmd = ["node", "npg_ranger/bin/client.js", url, filename]
->>>>>>> b70f1ca1
+
     logging.info("sanger client: run {}".format(" ".join(cmd)))
     retry_command(cmd)
     
